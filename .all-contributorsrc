{
  "files": [
    "README.md"
  ],
  "imageSize": 100,
  "commit": false,
  "contributors": [
    {
      "login": "kyunghwan-onepredict",
      "name": "Kyunghwan Kim",
      "avatar_url": "https://avatars.githubusercontent.com/u/86699249?v=4",
      "profile": "https://github.com/kyunghwan-onepredict",
      "contributions": [
        "code",
        "doc",
        "review"
      ]
    },
    {
<<<<<<< HEAD
      "login": "DaeyeopN",
      "name": "DaeyeopN",
      "avatar_url": "https://avatars.githubusercontent.com/u/80095250?v=4",
      "profile": "https://github.com/DaeyeopN",
      "contributions": [
        "code"
      ]
    }
=======
      "login": "Kangwhi-Kim",
      "name": "Kangwhi Kim",
      "avatar_url": "https://avatars.githubusercontent.com/u/79968466?v=4",
      "profile": "https://github.com/Kangwhi-Kim",
      "contributions": [
        "code",
        "doc",
        "review"
      ]
    },
>>>>>>> 2f77963d
  ],
  "contributorsPerLine": 7,
  "projectName": "oplib",
  "projectOwner": "Onepredict",
  "repoType": "github",
  "repoHost": "https://github.com",
  "skipCi": true
}<|MERGE_RESOLUTION|>--- conflicted
+++ resolved
@@ -17,16 +17,6 @@
       ]
     },
     {
-<<<<<<< HEAD
-      "login": "DaeyeopN",
-      "name": "DaeyeopN",
-      "avatar_url": "https://avatars.githubusercontent.com/u/80095250?v=4",
-      "profile": "https://github.com/DaeyeopN",
-      "contributions": [
-        "code"
-      ]
-    }
-=======
       "login": "Kangwhi-Kim",
       "name": "Kangwhi Kim",
       "avatar_url": "https://avatars.githubusercontent.com/u/79968466?v=4",
@@ -37,7 +27,15 @@
         "review"
       ]
     },
->>>>>>> 2f77963d
+    {
+      "login": "DaeyeopN",
+      "name": "DaeyeopN",
+      "avatar_url": "https://avatars.githubusercontent.com/u/80095250?v=4",
+      "profile": "https://github.com/DaeyeopN",
+      "contributions": [
+        "code"
+      ]
+    },
   ],
   "contributorsPerLine": 7,
   "projectName": "oplib",
