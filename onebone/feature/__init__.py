--- conflicted
+++ resolved
@@ -16,9 +16,6 @@
     "na4",
     "tacho_to_angle",
     "tacho_to_rpm",
-<<<<<<< HEAD
+    "snr",
     "two_step_if",
-=======
-    "snr",
->>>>>>> c800375b
 ]